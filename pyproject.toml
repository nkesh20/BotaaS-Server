[tool.poetry]
name = "botaas-server"
version = "0.1.0"
description = "Backend server for BotaaS"
authors = ["Your Name <you@example.com>"]
readme = "README.md"

[tool.poetry.dependencies]
python = "^3.12"
fastapi = "^0.115.12"
uvicorn = "^0.34.2"
sqlalchemy = "^2.0.40"
pydantic = "^2.11.3"
python-dotenv = "^1.1.0"
pytest = "^8.3.5"
pytest-cov = "^6.1.1"
python-telegram-bot = "^21.0"
aiohttp = "^3.10.0"
pydantic-settings = "^2.9.1"
pyjwt = {extras = ["crypto"], version = "^2.10.1"}
python-multipart = "^0.0.20"
email-validator = "^2.2.0"
psycopg2-binary = "^2.9.10"
<<<<<<< HEAD
torch = "^2.6.0"
transformers = "^4.52.4"
=======
alembic = "^1.16.4"
>>>>>>> 56a02a5b


[build-system]
requires = ["poetry-core"]
build-backend = "poetry.core.masonry.api"<|MERGE_RESOLUTION|>--- conflicted
+++ resolved
@@ -21,13 +21,9 @@
 python-multipart = "^0.0.20"
 email-validator = "^2.2.0"
 psycopg2-binary = "^2.9.10"
-<<<<<<< HEAD
+alembic = "^1.16.4"
 torch = "^2.6.0"
 transformers = "^4.52.4"
-=======
-alembic = "^1.16.4"
->>>>>>> 56a02a5b
-
 
 [build-system]
 requires = ["poetry-core"]
